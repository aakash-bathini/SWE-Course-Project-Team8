--- conflicted
+++ resolved
@@ -47,17 +47,14 @@
     ]
   },
   "devDependencies": {
-<<<<<<< HEAD
     "@types/jest": "^29.5.0",
     "@typescript-eslint/eslint-plugin": "^6.0.0",
     "@typescript-eslint/parser": "^6.0.0",
     "eslint": "^9.38.0",
-=======
     "@types/jest": "^30.0.0",
     "@typescript-eslint/eslint-plugin": "^8.46.2",
     "@typescript-eslint/parser": "^8.46.2",
     "eslint": "^8.45.0",
->>>>>>> c126051d
     "eslint-plugin-react": "^7.33.0",
     "eslint-plugin-react-hooks": "^7.0.1",
     "selenium-webdriver": "^4.15.0",
