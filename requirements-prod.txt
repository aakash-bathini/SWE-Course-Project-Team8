# Production dependencies for Lambda deployment
# Excludes dev/test tools (pytest, flake8, mypy, etc.) to reduce size

# Core FastAPI
fastapi==0.120.2
mangum==0.19.0
starlette==0.49.1
uvicorn==0.38.0
pydantic==2.12.3
pydantic_core==2.41.5
annotated-types==0.7.0

# Auth & Security
python-jose==3.5.0
passlib==1.7.4
bcrypt==5.0.0
cryptography==46.0.3
ecdsa==0.19.1

# AWS
<<<<<<< HEAD
boto3==1.40.62
botocore==1.40.69
=======
boto3==1.40.69
botocore==1.40.64
>>>>>>> ed488f7e
s3transfer==0.14.0

# HTTP & API
httpx==0.28.1
httpcore==1.0.9
h11==0.16.0
httptools==0.7.1
requests==2.32.5
certifi==2025.10.5
charset-normalizer==3.4.4
idna==3.11

# Database
SQLAlchemy==2.0.44
alembic==1.16.5
Mako==1.3.10

# HuggingFace
huggingface-hub==1.0.1
hf-xet==1.2.0
# Lambda build uses Python 3.9 – pin to the last version supporting <3.10
filelock==3.19.1
# Use a valid recent fsspec release compatible with huggingface-hub
fsspec==2024.6.1

# Google
google-auth==2.42.0
google-genai==1.47.0
cachetools==6.2.1

# Utilities
python-dotenv==1.2.1
python-multipart==0.0.20
PyYAML==6.0.3
click==8.3.0
tenacity==9.1.2
tqdm==4.67.1
python-dateutil==2.9.0.post0
anyio==4.11.0
sniffio==1.3.1
typing_extensions==4.15.0
importlib_metadata==8.7.0
zipp==3.23.0
MarkupSafe==3.0.3
packaging==25.0
six==1.17.0
websockets==15.0.1
watchfiles==1.1.1
uvloop==0.22.1
shellingham==1.5.4
typer-slim==0.20.0
typing-inspection==0.4.2
jmespath==1.0.1
# For Python 3.9 + botocore 1.40.x, urllib3 must be <1.27
urllib3==1.26.19
Pygments==2.19.2
cffi==2.0.0
pycparser==2.23
pyasn1==0.6.1
pyasn1_modules==0.4.2
rsa==4.9.1
<|MERGE_RESOLUTION|>--- conflicted
+++ resolved
@@ -18,13 +18,10 @@
 ecdsa==0.19.1
 
 # AWS
-<<<<<<< HEAD
 boto3==1.40.62
 botocore==1.40.69
-=======
 boto3==1.40.69
 botocore==1.40.64
->>>>>>> ed488f7e
 s3transfer==0.14.0
 
 # HTTP & API
