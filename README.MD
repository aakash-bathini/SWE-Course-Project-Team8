Kabir Ray Malik
<<<<<<< HEAD
Matthew Roxas
Aryan Banerjee
=======
Quincy Tordil
Matthew Roxas
>>>>>>> a06c614e
<|MERGE_RESOLUTION|>--- conflicted
+++ resolved
@@ -1,8 +1,4 @@
 Kabir Ray Malik
-<<<<<<< HEAD
 Matthew Roxas
 Aryan Banerjee
-=======
-Quincy Tordil
-Matthew Roxas
->>>>>>> a06c614e
+Quincy Tordil