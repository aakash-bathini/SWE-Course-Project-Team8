Kabir Ray Malik
<<<<<<< HEAD
Quincy Tordil
=======
Matthew Roxas
>>>>>>> ed1f3baa
<|MERGE_RESOLUTION|>--- conflicted
+++ resolved
@@ -1,6 +1,3 @@
 Kabir Ray Malik
-<<<<<<< HEAD
 Quincy Tordil
-=======
 Matthew Roxas
->>>>>>> ed1f3baa
